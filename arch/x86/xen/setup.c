--- conflicted
+++ resolved
@@ -166,10 +166,7 @@
 		XENMEM_memory_map;
 	rc = HYPERVISOR_memory_op(op, &memmap);
 	if (rc == -ENOSYS) {
-<<<<<<< HEAD
-=======
 		BUG_ON(xen_initial_domain());
->>>>>>> 9457b24a
 		memmap.nr_entries = 1;
 		map[0].addr = 0ULL;
 		map[0].size = mem_end;
@@ -211,14 +208,9 @@
 	 * reserve ISA memory anyway because too many things poke
 	 * about in there.
 	 *
-<<<<<<< HEAD
-	 * In a dom0 kernel, this region is identity mapped with the
-	 * hardware ISA area, so it really is out of bounds.
-=======
 	 * In Dom0, the host E820 information can leave gaps in the
 	 * ISA range, which would cause us to release those pages.  To
 	 * avoid this, we unconditionally reserve them here.
->>>>>>> 9457b24a
 	 */
 	e820_add_region(ISA_START_ADDRESS, ISA_END_ADDRESS - ISA_START_ADDRESS,
 			E820_RESERVED);

--- conflicted
+++ resolved
@@ -36,11 +36,6 @@
 
 #include "i2c.h"
 #include "serial.h"
-<<<<<<< HEAD
-
-#include "usb.h"
-=======
->>>>>>> 794b175f
 
 #include "usb.h"
 

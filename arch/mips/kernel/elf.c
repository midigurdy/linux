--- conflicted
+++ resolved
@@ -68,14 +68,9 @@
 int arch_elf_pt_proc(void *_ehdr, void *_phdr, struct file *elf,
 		     bool is_interp, struct arch_elf_state *state)
 {
-<<<<<<< HEAD
-	struct elf32_hdr *ehdr = _ehdr;
-	struct elf32_phdr *phdr = _phdr;
-=======
 	struct elf32_hdr *ehdr32 = _ehdr;
 	struct elf32_phdr *phdr32 = _phdr;
 	struct elf64_phdr *phdr64 = _phdr;
->>>>>>> 44923c9c
 	struct mips_elf_abiflags_v0 abiflags;
 	int ret;
 
@@ -136,11 +131,7 @@
 	return 0;
 }
 
-<<<<<<< HEAD
-static inline unsigned get_fp_abi(struct elf32_hdr *ehdr, int in_abi)
-=======
 static inline unsigned get_fp_abi(int in_abi)
->>>>>>> 44923c9c
 {
 	/* If the ABI requirement is provided, simply return that */
 	if (in_abi != MIPS_ABI_FP_UNKNOWN)
@@ -154,12 +145,8 @@
 		   struct arch_elf_state *state)
 {
 	struct elf32_hdr *ehdr = _ehdr;
-<<<<<<< HEAD
-	unsigned fp_abi, interp_fp_abi, abi0, abi1;
-=======
 	struct mode_req prog_req, interp_req;
 	int fp_abi, interp_fp_abi, abi0, abi1, max_abi;
->>>>>>> 44923c9c
 
 	if (!config_enabled(CONFIG_MIPS_O32_FP64_SUPPORT))
 		return 0;

/*
 * mm/fadvise.c
 *
 * Copyright (C) 2002, Linus Torvalds
 *
 * 11Jan2003	Andrew Morton
 *		Initial version.
 */

#include <linux/kernel.h>
#include <linux/file.h>
#include <linux/fs.h>
#include <linux/mm.h>
#include <linux/pagemap.h>
#include <linux/backing-dev.h>
#include <linux/pagevec.h>
#include <linux/fadvise.h>
#include <linux/writeback.h>
#include <linux/syscalls.h>

#include <asm/unistd.h>

/*
 * POSIX_FADV_WILLNEED could set PG_Referenced, and POSIX_FADV_NOREUSE could
 * deactivate the pages and clear PG_Referenced.
 */
SYSCALL_DEFINE(fadvise64_64)(int fd, loff_t offset, loff_t len, int advice)
{
	struct fd f = fdget(fd);
	struct address_space *mapping;
	struct backing_dev_info *bdi;
	loff_t endbyte;			/* inclusive */
	pgoff_t start_index;
	pgoff_t end_index;
	unsigned long nrpages;
	int ret = 0;

	if (!f.file)
		return -EBADF;

	if (S_ISFIFO(f.file->f_path.dentry->d_inode->i_mode)) {
		ret = -ESPIPE;
		goto out;
	}

	mapping = f.file->f_mapping;
	if (!mapping || len < 0) {
		ret = -EINVAL;
		goto out;
	}

	if (mapping->a_ops->get_xip_mem) {
		switch (advice) {
		case POSIX_FADV_NORMAL:
		case POSIX_FADV_RANDOM:
		case POSIX_FADV_SEQUENTIAL:
		case POSIX_FADV_WILLNEED:
		case POSIX_FADV_NOREUSE:
		case POSIX_FADV_DONTNEED:
			/* no bad return value, but ignore advice */
			break;
		default:
			ret = -EINVAL;
		}
		goto out;
	}

	/* Careful about overflows. Len == 0 means "as much as possible" */
	endbyte = offset + len;
	if (!len || endbyte < len)
		endbyte = -1;
	else
		endbyte--;		/* inclusive */

	bdi = mapping->backing_dev_info;

	switch (advice) {
	case POSIX_FADV_NORMAL:
		f.file->f_ra.ra_pages = bdi->ra_pages;
		spin_lock(&f.file->f_lock);
		f.file->f_mode &= ~FMODE_RANDOM;
		spin_unlock(&f.file->f_lock);
		break;
	case POSIX_FADV_RANDOM:
		spin_lock(&f.file->f_lock);
		f.file->f_mode |= FMODE_RANDOM;
		spin_unlock(&f.file->f_lock);
		break;
	case POSIX_FADV_SEQUENTIAL:
		f.file->f_ra.ra_pages = bdi->ra_pages * 2;
		spin_lock(&f.file->f_lock);
		f.file->f_mode &= ~FMODE_RANDOM;
		spin_unlock(&f.file->f_lock);
		break;
	case POSIX_FADV_WILLNEED:
		/* First and last PARTIAL page! */
		start_index = offset >> PAGE_CACHE_SHIFT;
		end_index = endbyte >> PAGE_CACHE_SHIFT;

		/* Careful about overflow on the "+1" */
		nrpages = end_index - start_index + 1;
		if (!nrpages)
			nrpages = ~0UL;

		/*
		 * Ignore return value because fadvise() shall return
		 * success even if filesystem can't retrieve a hint,
		 */
<<<<<<< HEAD
		force_page_cache_readahead(mapping, file, start_index,
=======
		force_page_cache_readahead(mapping, f.file, start_index,
>>>>>>> 4a8e43fe
					   nrpages);
		break;
	case POSIX_FADV_NOREUSE:
		break;
	case POSIX_FADV_DONTNEED:
		if (!bdi_write_congested(mapping->backing_dev_info))
			__filemap_fdatawrite_range(mapping, offset, endbyte,
						   WB_SYNC_NONE);

		/* First and last FULL page! */
		start_index = (offset+(PAGE_CACHE_SIZE-1)) >> PAGE_CACHE_SHIFT;
		end_index = (endbyte >> PAGE_CACHE_SHIFT);

		if (end_index >= start_index)
			invalidate_mapping_pages(mapping, start_index,
						end_index);
		break;
	default:
		ret = -EINVAL;
	}
out:
	fdput(f);
	return ret;
}
#ifdef CONFIG_HAVE_SYSCALL_WRAPPERS
asmlinkage long SyS_fadvise64_64(long fd, loff_t offset, loff_t len, long advice)
{
	return SYSC_fadvise64_64((int) fd, offset, len, (int) advice);
}
SYSCALL_ALIAS(sys_fadvise64_64, SyS_fadvise64_64);
#endif

#ifdef __ARCH_WANT_SYS_FADVISE64

SYSCALL_DEFINE(fadvise64)(int fd, loff_t offset, size_t len, int advice)
{
	return sys_fadvise64_64(fd, offset, len, advice);
}
#ifdef CONFIG_HAVE_SYSCALL_WRAPPERS
asmlinkage long SyS_fadvise64(long fd, loff_t offset, long len, long advice)
{
	return SYSC_fadvise64((int) fd, offset, (size_t)len, (int)advice);
}
SYSCALL_ALIAS(sys_fadvise64, SyS_fadvise64);
#endif

#endif<|MERGE_RESOLUTION|>--- conflicted
+++ resolved
@@ -106,11 +106,7 @@
 		 * Ignore return value because fadvise() shall return
 		 * success even if filesystem can't retrieve a hint,
 		 */
-<<<<<<< HEAD
-		force_page_cache_readahead(mapping, file, start_index,
-=======
 		force_page_cache_readahead(mapping, f.file, start_index,
->>>>>>> 4a8e43fe
 					   nrpages);
 		break;
 	case POSIX_FADV_NOREUSE:

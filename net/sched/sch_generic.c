/*
 * net/sched/sch_generic.c	Generic packet scheduler routines.
 *
 *		This program is free software; you can redistribute it and/or
 *		modify it under the terms of the GNU General Public License
 *		as published by the Free Software Foundation; either version
 *		2 of the License, or (at your option) any later version.
 *
 * Authors:	Alexey Kuznetsov, <kuznet@ms2.inr.ac.ru>
 *              Jamal Hadi Salim, <hadi@cyberus.ca> 990601
 *              - Ingress support
 */

#include <linux/bitops.h>
#include <linux/module.h>
#include <linux/types.h>
#include <linux/kernel.h>
#include <linux/sched.h>
#include <linux/string.h>
#include <linux/errno.h>
#include <linux/netdevice.h>
#include <linux/skbuff.h>
#include <linux/rtnetlink.h>
#include <linux/init.h>
#include <linux/rcupdate.h>
#include <linux/list.h>
#include <linux/slab.h>
#include <linux/if_vlan.h>
#include <net/sch_generic.h>
#include <net/pkt_sched.h>
#include <net/dst.h>
#include <trace/events/qdisc.h>

/* Qdisc to use by default */
const struct Qdisc_ops *default_qdisc_ops = &pfifo_fast_ops;
EXPORT_SYMBOL(default_qdisc_ops);

/* Main transmission queue. */

/* Modifications to data participating in scheduling must be protected with
 * qdisc_lock(qdisc) spinlock.
 *
 * The idea is the following:
 * - enqueue, dequeue are serialized via qdisc root lock
 * - ingress filtering is also serialized via qdisc root lock
 * - updates to tree and tree walking are only done under the rtnl mutex.
 */

static inline int dev_requeue_skb(struct sk_buff *skb, struct Qdisc *q)
{
	q->gso_skb = skb;
	q->qstats.requeues++;
	qdisc_qstats_backlog_inc(q, skb);
	q->q.qlen++;	/* it's still part of the queue */
	__netif_schedule(q);

	return 0;
}

static void try_bulk_dequeue_skb(struct Qdisc *q,
				 struct sk_buff *skb,
				 const struct netdev_queue *txq,
				 int *packets)
{
	int bytelimit = qdisc_avail_bulklimit(txq) - skb->len;

	while (bytelimit > 0) {
		struct sk_buff *nskb = q->dequeue(q);

		if (!nskb)
			break;

		bytelimit -= nskb->len; /* covers GSO len */
		skb->next = nskb;
		skb = nskb;
		(*packets)++; /* GSO counts as one pkt */
	}
	skb->next = NULL;
}

/* This variant of try_bulk_dequeue_skb() makes sure
 * all skbs in the chain are for the same txq
 */
static void try_bulk_dequeue_skb_slow(struct Qdisc *q,
				      struct sk_buff *skb,
				      int *packets)
{
	int mapping = skb_get_queue_mapping(skb);
	struct sk_buff *nskb;
	int cnt = 0;

	do {
		nskb = q->dequeue(q);
		if (!nskb)
			break;
		if (unlikely(skb_get_queue_mapping(nskb) != mapping)) {
			q->skb_bad_txq = nskb;
			qdisc_qstats_backlog_inc(q, nskb);
			q->q.qlen++;
			break;
		}
		skb->next = nskb;
		skb = nskb;
	} while (++cnt < 8);
	(*packets) += cnt;
	skb->next = NULL;
}

/* Note that dequeue_skb can possibly return a SKB list (via skb->next).
 * A requeued skb (via q->gso_skb) can also be a SKB list.
 */
static struct sk_buff *dequeue_skb(struct Qdisc *q, bool *validate,
				   int *packets)
{
	struct sk_buff *skb = q->gso_skb;
	const struct netdev_queue *txq = q->dev_queue;

	*packets = 1;
	if (unlikely(skb)) {
		/* skb in gso_skb were already validated */
		*validate = false;
		/* check the reason of requeuing without tx lock first */
		txq = skb_get_tx_queue(txq->dev, skb);
		if (!netif_xmit_frozen_or_stopped(txq)) {
			q->gso_skb = NULL;
			qdisc_qstats_backlog_dec(q, skb);
			q->q.qlen--;
		} else
			skb = NULL;
		goto trace;
	}
	*validate = true;
	skb = q->skb_bad_txq;
	if (unlikely(skb)) {
		/* check the reason of requeuing without tx lock first */
		txq = skb_get_tx_queue(txq->dev, skb);
		if (!netif_xmit_frozen_or_stopped(txq)) {
			q->skb_bad_txq = NULL;
			qdisc_qstats_backlog_dec(q, skb);
			q->q.qlen--;
			goto bulk;
		}
		skb = NULL;
		goto trace;
	}
	if (!(q->flags & TCQ_F_ONETXQUEUE) ||
	    !netif_xmit_frozen_or_stopped(txq))
		skb = q->dequeue(q);
	if (skb) {
bulk:
		if (qdisc_may_bulk(q))
			try_bulk_dequeue_skb(q, skb, txq, packets);
		else
			try_bulk_dequeue_skb_slow(q, skb, packets);
	}
trace:
	trace_qdisc_dequeue(q, txq, *packets, skb);
	return skb;
}

/*
 * Transmit possibly several skbs, and handle the return status as
 * required. Owning running seqcount bit guarantees that
 * only one CPU can execute this function.
 *
 * Returns to the caller:
 *				0  - queue is empty or throttled.
 *				>0 - queue is not empty.
 */
int sch_direct_xmit(struct sk_buff *skb, struct Qdisc *q,
		    struct net_device *dev, struct netdev_queue *txq,
		    spinlock_t *root_lock, bool validate)
{
	int ret = NETDEV_TX_BUSY;

	/* And release qdisc */
	spin_unlock(root_lock);

	/* Note that we validate skb (GSO, checksum, ...) outside of locks */
	if (validate)
		skb = validate_xmit_skb_list(skb, dev);

	if (likely(skb)) {
		HARD_TX_LOCK(dev, txq, smp_processor_id());
		if (!netif_xmit_frozen_or_stopped(txq))
			skb = dev_hard_start_xmit(skb, dev, txq, &ret);

		HARD_TX_UNLOCK(dev, txq);
	} else {
		spin_lock(root_lock);
		return qdisc_qlen(q);
	}
	spin_lock(root_lock);

	if (dev_xmit_complete(ret)) {
		/* Driver sent out skb successfully or skb was consumed */
		ret = qdisc_qlen(q);
	} else {
		/* Driver returned NETDEV_TX_BUSY - requeue skb */
		if (unlikely(ret != NETDEV_TX_BUSY))
			net_warn_ratelimited("BUG %s code %d qlen %d\n",
					     dev->name, ret, q->q.qlen);

		ret = dev_requeue_skb(skb, q);
	}

	if (ret && netif_xmit_frozen_or_stopped(txq))
		ret = 0;

	return ret;
}

/*
 * NOTE: Called under qdisc_lock(q) with locally disabled BH.
 *
 * running seqcount guarantees only one CPU can process
 * this qdisc at a time. qdisc_lock(q) serializes queue accesses for
 * this queue.
 *
 *  netif_tx_lock serializes accesses to device driver.
 *
 *  qdisc_lock(q) and netif_tx_lock are mutually exclusive,
 *  if one is grabbed, another must be free.
 *
 * Note, that this procedure can be called by a watchdog timer
 *
 * Returns to the caller:
 *				0  - queue is empty or throttled.
 *				>0 - queue is not empty.
 *
 */
static inline int qdisc_restart(struct Qdisc *q, int *packets)
{
	struct netdev_queue *txq;
	struct net_device *dev;
	spinlock_t *root_lock;
	struct sk_buff *skb;
	bool validate;

	/* Dequeue packet */
	skb = dequeue_skb(q, &validate, packets);
	if (unlikely(!skb))
		return 0;

	root_lock = qdisc_lock(q);
	dev = qdisc_dev(q);
	txq = skb_get_tx_queue(dev, skb);

	return sch_direct_xmit(skb, q, dev, txq, root_lock, validate);
}

void __qdisc_run(struct Qdisc *q)
{
	int quota = dev_tx_weight;
	int packets;

	while (qdisc_restart(q, &packets)) {
		/*
		 * Ordered by possible occurrence: Postpone processing if
		 * 1. we've exceeded packet quota
		 * 2. another process needs the CPU;
		 */
		quota -= packets;
		if (quota <= 0 || need_resched()) {
			__netif_schedule(q);
			break;
		}
	}

	qdisc_run_end(q);
}

unsigned long dev_trans_start(struct net_device *dev)
{
	unsigned long val, res;
	unsigned int i;

	if (is_vlan_dev(dev))
		dev = vlan_dev_real_dev(dev);
	res = netdev_get_tx_queue(dev, 0)->trans_start;
	for (i = 1; i < dev->num_tx_queues; i++) {
		val = netdev_get_tx_queue(dev, i)->trans_start;
		if (val && time_after(val, res))
			res = val;
	}

	return res;
}
EXPORT_SYMBOL(dev_trans_start);

static void dev_watchdog(unsigned long arg)
{
	struct net_device *dev = (struct net_device *)arg;

	netif_tx_lock(dev);
	if (!qdisc_tx_is_noop(dev)) {
		if (netif_device_present(dev) &&
		    netif_running(dev) &&
		    netif_carrier_ok(dev)) {
			int some_queue_timedout = 0;
			unsigned int i;
			unsigned long trans_start;

			for (i = 0; i < dev->num_tx_queues; i++) {
				struct netdev_queue *txq;

				txq = netdev_get_tx_queue(dev, i);
				trans_start = txq->trans_start;
				if (netif_xmit_stopped(txq) &&
				    time_after(jiffies, (trans_start +
							 dev->watchdog_timeo))) {
					some_queue_timedout = 1;
					txq->trans_timeout++;
					break;
				}
			}

			if (some_queue_timedout) {
				WARN_ONCE(1, KERN_INFO "NETDEV WATCHDOG: %s (%s): transmit queue %u timed out\n",
				       dev->name, netdev_drivername(dev), i);
				dev->netdev_ops->ndo_tx_timeout(dev);
			}
			if (!mod_timer(&dev->watchdog_timer,
				       round_jiffies(jiffies +
						     dev->watchdog_timeo)))
				dev_hold(dev);
		}
	}
	netif_tx_unlock(dev);

	dev_put(dev);
}

void __netdev_watchdog_up(struct net_device *dev)
{
	if (dev->netdev_ops->ndo_tx_timeout) {
		if (dev->watchdog_timeo <= 0)
			dev->watchdog_timeo = 5*HZ;
		if (!mod_timer(&dev->watchdog_timer,
			       round_jiffies(jiffies + dev->watchdog_timeo)))
			dev_hold(dev);
	}
}

static void dev_watchdog_up(struct net_device *dev)
{
	__netdev_watchdog_up(dev);
}

static void dev_watchdog_down(struct net_device *dev)
{
	netif_tx_lock_bh(dev);
	if (del_timer(&dev->watchdog_timer))
		dev_put(dev);
	netif_tx_unlock_bh(dev);
}

/**
 *	netif_carrier_on - set carrier
 *	@dev: network device
 *
 * Device has detected that carrier.
 */
void netif_carrier_on(struct net_device *dev)
{
	if (test_and_clear_bit(__LINK_STATE_NOCARRIER, &dev->state)) {
		if (dev->reg_state == NETREG_UNINITIALIZED)
			return;
		atomic_inc(&dev->carrier_changes);
		linkwatch_fire_event(dev);
		if (netif_running(dev))
			__netdev_watchdog_up(dev);
	}
}
EXPORT_SYMBOL(netif_carrier_on);

/**
 *	netif_carrier_off - clear carrier
 *	@dev: network device
 *
 * Device has detected loss of carrier.
 */
void netif_carrier_off(struct net_device *dev)
{
	if (!test_and_set_bit(__LINK_STATE_NOCARRIER, &dev->state)) {
		if (dev->reg_state == NETREG_UNINITIALIZED)
			return;
		atomic_inc(&dev->carrier_changes);
		linkwatch_fire_event(dev);
	}
}
EXPORT_SYMBOL(netif_carrier_off);

/* "NOOP" scheduler: the best scheduler, recommended for all interfaces
   under all circumstances. It is difficult to invent anything faster or
   cheaper.
 */

static int noop_enqueue(struct sk_buff *skb, struct Qdisc *qdisc,
			struct sk_buff **to_free)
{
	__qdisc_drop(skb, to_free);
	return NET_XMIT_CN;
}

static struct sk_buff *noop_dequeue(struct Qdisc *qdisc)
{
	return NULL;
}

struct Qdisc_ops noop_qdisc_ops __read_mostly = {
	.id		=	"noop",
	.priv_size	=	0,
	.enqueue	=	noop_enqueue,
	.dequeue	=	noop_dequeue,
	.peek		=	noop_dequeue,
	.owner		=	THIS_MODULE,
};

static struct netdev_queue noop_netdev_queue = {
	.qdisc		=	&noop_qdisc,
	.qdisc_sleeping	=	&noop_qdisc,
};

struct Qdisc noop_qdisc = {
	.enqueue	=	noop_enqueue,
	.dequeue	=	noop_dequeue,
	.flags		=	TCQ_F_BUILTIN,
	.ops		=	&noop_qdisc_ops,
	.q.lock		=	__SPIN_LOCK_UNLOCKED(noop_qdisc.q.lock),
	.dev_queue	=	&noop_netdev_queue,
#ifdef CONFIG_PREEMPT_RT_BASE
	.running	=	__SEQLOCK_UNLOCKED(noop_qdisc.running),
#else
	.running	=	SEQCNT_ZERO(noop_qdisc.running),
#endif
	.busylock	=	__SPIN_LOCK_UNLOCKED(noop_qdisc.busylock),
};
EXPORT_SYMBOL(noop_qdisc);

static int noqueue_init(struct Qdisc *qdisc, struct nlattr *opt)
{
	/* register_qdisc() assigns a default of noop_enqueue if unset,
	 * but __dev_queue_xmit() treats noqueue only as such
	 * if this is NULL - so clear it here. */
	qdisc->enqueue = NULL;
	return 0;
}

struct Qdisc_ops noqueue_qdisc_ops __read_mostly = {
	.id		=	"noqueue",
	.priv_size	=	0,
	.init		=	noqueue_init,
	.enqueue	=	noop_enqueue,
	.dequeue	=	noop_dequeue,
	.peek		=	noop_dequeue,
	.owner		=	THIS_MODULE,
};

static const u8 prio2band[TC_PRIO_MAX + 1] = {
	1, 2, 2, 2, 1, 2, 0, 0 , 1, 1, 1, 1, 1, 1, 1, 1
};

/* 3-band FIFO queue: old style, but should be a bit faster than
   generic prio+fifo combination.
 */

#define PFIFO_FAST_BANDS 3

/*
 * Private data for a pfifo_fast scheduler containing:
 * 	- queues for the three band
 * 	- bitmap indicating which of the bands contain skbs
 */
struct pfifo_fast_priv {
	u32 bitmap;
	struct qdisc_skb_head q[PFIFO_FAST_BANDS];
};

/*
 * Convert a bitmap to the first band number where an skb is queued, where:
 * 	bitmap=0 means there are no skbs on any band.
 * 	bitmap=1 means there is an skb on band 0.
 *	bitmap=7 means there are skbs on all 3 bands, etc.
 */
static const int bitmap2band[] = {-1, 0, 1, 0, 2, 0, 1, 0};

static inline struct qdisc_skb_head *band2list(struct pfifo_fast_priv *priv,
					     int band)
{
	return priv->q + band;
}

static int pfifo_fast_enqueue(struct sk_buff *skb, struct Qdisc *qdisc,
			      struct sk_buff **to_free)
{
	if (qdisc->q.qlen < qdisc_dev(qdisc)->tx_queue_len) {
		int band = prio2band[skb->priority & TC_PRIO_MAX];
		struct pfifo_fast_priv *priv = qdisc_priv(qdisc);
		struct qdisc_skb_head *list = band2list(priv, band);

		priv->bitmap |= (1 << band);
		qdisc->q.qlen++;
		return __qdisc_enqueue_tail(skb, qdisc, list);
	}

	return qdisc_drop(skb, qdisc, to_free);
}

static struct sk_buff *pfifo_fast_dequeue(struct Qdisc *qdisc)
{
	struct pfifo_fast_priv *priv = qdisc_priv(qdisc);
	int band = bitmap2band[priv->bitmap];

	if (likely(band >= 0)) {
		struct qdisc_skb_head *qh = band2list(priv, band);
		struct sk_buff *skb = __qdisc_dequeue_head(qh);

		if (likely(skb != NULL)) {
			qdisc_qstats_backlog_dec(qdisc, skb);
			qdisc_bstats_update(qdisc, skb);
		}

		qdisc->q.qlen--;
		if (qh->qlen == 0)
			priv->bitmap &= ~(1 << band);

		return skb;
	}

	return NULL;
}

static struct sk_buff *pfifo_fast_peek(struct Qdisc *qdisc)
{
	struct pfifo_fast_priv *priv = qdisc_priv(qdisc);
	int band = bitmap2band[priv->bitmap];

	if (band >= 0) {
		struct qdisc_skb_head *qh = band2list(priv, band);

		return qh->head;
	}

	return NULL;
}

static void pfifo_fast_reset(struct Qdisc *qdisc)
{
	int prio;
	struct pfifo_fast_priv *priv = qdisc_priv(qdisc);

	for (prio = 0; prio < PFIFO_FAST_BANDS; prio++)
		__qdisc_reset_queue(band2list(priv, prio));

	priv->bitmap = 0;
	qdisc->qstats.backlog = 0;
	qdisc->q.qlen = 0;
}

static int pfifo_fast_dump(struct Qdisc *qdisc, struct sk_buff *skb)
{
	struct tc_prio_qopt opt = { .bands = PFIFO_FAST_BANDS };

	memcpy(&opt.priomap, prio2band, TC_PRIO_MAX + 1);
	if (nla_put(skb, TCA_OPTIONS, sizeof(opt), &opt))
		goto nla_put_failure;
	return skb->len;

nla_put_failure:
	return -1;
}

static int pfifo_fast_init(struct Qdisc *qdisc, struct nlattr *opt)
{
	int prio;
	struct pfifo_fast_priv *priv = qdisc_priv(qdisc);

	for (prio = 0; prio < PFIFO_FAST_BANDS; prio++)
		qdisc_skb_head_init(band2list(priv, prio));

	/* Can by-pass the queue discipline */
	qdisc->flags |= TCQ_F_CAN_BYPASS;
	return 0;
}

struct Qdisc_ops pfifo_fast_ops __read_mostly = {
	.id		=	"pfifo_fast",
	.priv_size	=	sizeof(struct pfifo_fast_priv),
	.enqueue	=	pfifo_fast_enqueue,
	.dequeue	=	pfifo_fast_dequeue,
	.peek		=	pfifo_fast_peek,
	.init		=	pfifo_fast_init,
	.reset		=	pfifo_fast_reset,
	.dump		=	pfifo_fast_dump,
	.owner		=	THIS_MODULE,
};
EXPORT_SYMBOL(pfifo_fast_ops);

static struct lock_class_key qdisc_tx_busylock;
static struct lock_class_key qdisc_running_key;

struct Qdisc *qdisc_alloc(struct netdev_queue *dev_queue,
			  const struct Qdisc_ops *ops)
{
	void *p;
	struct Qdisc *sch;
	unsigned int size = QDISC_ALIGN(sizeof(*sch)) + ops->priv_size;
	int err = -ENOBUFS;
	struct net_device *dev = dev_queue->dev;

	p = kzalloc_node(size, GFP_KERNEL,
			 netdev_queue_numa_node_read(dev_queue));

	if (!p)
		goto errout;
	sch = (struct Qdisc *) QDISC_ALIGN((unsigned long) p);
	/* if we got non aligned memory, ask more and do alignment ourself */
	if (sch != p) {
		kfree(p);
		p = kzalloc_node(size + QDISC_ALIGNTO - 1, GFP_KERNEL,
				 netdev_queue_numa_node_read(dev_queue));
		if (!p)
			goto errout;
		sch = (struct Qdisc *) QDISC_ALIGN((unsigned long) p);
		sch->padded = (char *) sch - (char *) p;
	}
	qdisc_skb_head_init(&sch->q);
	spin_lock_init(&sch->q.lock);

	spin_lock_init(&sch->busylock);
	lockdep_set_class(&sch->busylock,
			  dev->qdisc_tx_busylock ?: &qdisc_tx_busylock);

#ifdef CONFIG_PREEMPT_RT_BASE
	seqlock_init(&sch->running);
	lockdep_set_class(&sch->running.seqcount,
			  dev->qdisc_running_key ?: &qdisc_running_key);
	lockdep_set_class(&sch->running.lock,
			  dev->qdisc_running_key ?: &qdisc_running_key);
#else
	seqcount_init(&sch->running);
	lockdep_set_class(&sch->running,
			  dev->qdisc_running_key ?: &qdisc_running_key);
#endif

	sch->ops = ops;
	sch->enqueue = ops->enqueue;
	sch->dequeue = ops->dequeue;
	sch->dev_queue = dev_queue;
	dev_hold(dev);
	refcount_set(&sch->refcnt, 1);

	return sch;
errout:
	return ERR_PTR(err);
}

struct Qdisc *qdisc_create_dflt(struct netdev_queue *dev_queue,
				const struct Qdisc_ops *ops,
				unsigned int parentid)
{
	struct Qdisc *sch;

	if (!try_module_get(ops->owner))
		return NULL;

	sch = qdisc_alloc(dev_queue, ops);
	if (IS_ERR(sch)) {
		module_put(ops->owner);
		return NULL;
	}
	sch->parent = parentid;

	if (!ops->init || ops->init(sch, NULL) == 0)
		return sch;

	qdisc_destroy(sch);
	return NULL;
}
EXPORT_SYMBOL(qdisc_create_dflt);

/* Under qdisc_lock(qdisc) and BH! */

void qdisc_reset(struct Qdisc *qdisc)
{
	const struct Qdisc_ops *ops = qdisc->ops;

	if (ops->reset)
		ops->reset(qdisc);

	kfree_skb(qdisc->skb_bad_txq);
	qdisc->skb_bad_txq = NULL;

	if (qdisc->gso_skb) {
		kfree_skb_list(qdisc->gso_skb);
		qdisc->gso_skb = NULL;
	}
	qdisc->q.qlen = 0;
	qdisc->qstats.backlog = 0;
}
EXPORT_SYMBOL(qdisc_reset);

static void qdisc_rcu_free(struct rcu_head *head)
{
	struct Qdisc *qdisc = container_of(head, struct Qdisc, rcu_head);

	if (qdisc_is_percpu_stats(qdisc)) {
		free_percpu(qdisc->cpu_bstats);
		free_percpu(qdisc->cpu_qstats);
	}

	kfree((char *) qdisc - qdisc->padded);
}

void qdisc_destroy(struct Qdisc *qdisc)
{
	const struct Qdisc_ops  *ops = qdisc->ops;

	if (qdisc->flags & TCQ_F_BUILTIN ||
	    !refcount_dec_and_test(&qdisc->refcnt))
		return;

#ifdef CONFIG_NET_SCHED
	qdisc_hash_del(qdisc);

	qdisc_put_stab(rtnl_dereference(qdisc->stab));
#endif
	gen_kill_estimator(&qdisc->rate_est);
	if (ops->reset)
		ops->reset(qdisc);
	if (ops->destroy)
		ops->destroy(qdisc);

	module_put(ops->owner);
	dev_put(qdisc_dev(qdisc));

	kfree_skb_list(qdisc->gso_skb);
	kfree_skb(qdisc->skb_bad_txq);
	/*
	 * gen_estimator est_timer() might access qdisc->q.lock,
	 * wait a RCU grace period before freeing qdisc.
	 */
	call_rcu(&qdisc->rcu_head, qdisc_rcu_free);
}
EXPORT_SYMBOL(qdisc_destroy);

/* Attach toplevel qdisc to device queue. */
struct Qdisc *dev_graft_qdisc(struct netdev_queue *dev_queue,
			      struct Qdisc *qdisc)
{
	struct Qdisc *oqdisc = dev_queue->qdisc_sleeping;
	spinlock_t *root_lock;

	root_lock = qdisc_lock(oqdisc);
	spin_lock_bh(root_lock);

	/* ... and graft new one */
	if (qdisc == NULL)
		qdisc = &noop_qdisc;
	dev_queue->qdisc_sleeping = qdisc;
	rcu_assign_pointer(dev_queue->qdisc, &noop_qdisc);

	spin_unlock_bh(root_lock);

	return oqdisc;
}
EXPORT_SYMBOL(dev_graft_qdisc);

static void attach_one_default_qdisc(struct net_device *dev,
				     struct netdev_queue *dev_queue,
				     void *_unused)
{
	struct Qdisc *qdisc;
	const struct Qdisc_ops *ops = default_qdisc_ops;

	if (dev->priv_flags & IFF_NO_QUEUE)
		ops = &noqueue_qdisc_ops;

	qdisc = qdisc_create_dflt(dev_queue, ops, TC_H_ROOT);
	if (!qdisc) {
		netdev_info(dev, "activation failed\n");
		return;
	}
	if (!netif_is_multiqueue(dev))
		qdisc->flags |= TCQ_F_ONETXQUEUE | TCQ_F_NOPARENT;
	dev_queue->qdisc_sleeping = qdisc;
}

static void attach_default_qdiscs(struct net_device *dev)
{
	struct netdev_queue *txq;
	struct Qdisc *qdisc;

	txq = netdev_get_tx_queue(dev, 0);

	if (!netif_is_multiqueue(dev) ||
	    dev->priv_flags & IFF_NO_QUEUE) {
		netdev_for_each_tx_queue(dev, attach_one_default_qdisc, NULL);
		dev->qdisc = txq->qdisc_sleeping;
		qdisc_refcount_inc(dev->qdisc);
	} else {
		qdisc = qdisc_create_dflt(txq, &mq_qdisc_ops, TC_H_ROOT);
		if (qdisc) {
			dev->qdisc = qdisc;
			qdisc->ops->attach(qdisc);
		}
	}
#ifdef CONFIG_NET_SCHED
	if (dev->qdisc != &noop_qdisc)
		qdisc_hash_add(dev->qdisc, false);
#endif
}

static void transition_one_qdisc(struct net_device *dev,
				 struct netdev_queue *dev_queue,
				 void *_need_watchdog)
{
	struct Qdisc *new_qdisc = dev_queue->qdisc_sleeping;
	int *need_watchdog_p = _need_watchdog;

	if (!(new_qdisc->flags & TCQ_F_BUILTIN))
		clear_bit(__QDISC_STATE_DEACTIVATED, &new_qdisc->state);

	rcu_assign_pointer(dev_queue->qdisc, new_qdisc);
	if (need_watchdog_p) {
		dev_queue->trans_start = 0;
		*need_watchdog_p = 1;
	}
}

void dev_activate(struct net_device *dev)
{
	int need_watchdog;

	/* No queueing discipline is attached to device;
	 * create default one for devices, which need queueing
	 * and noqueue_qdisc for virtual interfaces
	 */

	if (dev->qdisc == &noop_qdisc)
		attach_default_qdiscs(dev);

	if (!netif_carrier_ok(dev))
		/* Delay activation until next carrier-on event */
		return;

	need_watchdog = 0;
	netdev_for_each_tx_queue(dev, transition_one_qdisc, &need_watchdog);
	if (dev_ingress_queue(dev))
		transition_one_qdisc(dev, dev_ingress_queue(dev), NULL);

	if (need_watchdog) {
		netif_trans_update(dev);
		dev_watchdog_up(dev);
	}
}
EXPORT_SYMBOL(dev_activate);

static void dev_deactivate_queue(struct net_device *dev,
				 struct netdev_queue *dev_queue,
				 void *_qdisc_default)
{
	struct Qdisc *qdisc_default = _qdisc_default;
	struct Qdisc *qdisc;

	qdisc = rtnl_dereference(dev_queue->qdisc);
	if (qdisc) {
		spin_lock_bh(qdisc_lock(qdisc));

		if (!(qdisc->flags & TCQ_F_BUILTIN))
			set_bit(__QDISC_STATE_DEACTIVATED, &qdisc->state);

		rcu_assign_pointer(dev_queue->qdisc, qdisc_default);
		qdisc_reset(qdisc);

		spin_unlock_bh(qdisc_lock(qdisc));
	}
}

static bool some_qdisc_is_busy(struct net_device *dev)
{
	unsigned int i;

	for (i = 0; i < dev->num_tx_queues; i++) {
		struct netdev_queue *dev_queue;
		spinlock_t *root_lock;
		struct Qdisc *q;
		int val;

		dev_queue = netdev_get_tx_queue(dev, i);
		q = dev_queue->qdisc_sleeping;
		root_lock = qdisc_lock(q);

		spin_lock_bh(root_lock);

		val = (qdisc_is_running(q) ||
		       test_bit(__QDISC_STATE_SCHED, &q->state));

		spin_unlock_bh(root_lock);

		if (val)
			return true;
	}
	return false;
}

static void dev_qdisc_reset(struct net_device *dev,
			    struct netdev_queue *dev_queue,
			    void *none)
{
	struct Qdisc *qdisc = dev_queue->qdisc_sleeping;

	if (qdisc)
		qdisc_reset(qdisc);
}

/**
 * 	dev_deactivate_many - deactivate transmissions on several devices
 * 	@head: list of devices to deactivate
 *
 *	This function returns only when all outstanding transmissions
 *	have completed, unless all devices are in dismantle phase.
 */
void dev_deactivate_many(struct list_head *head)
{
	struct net_device *dev;

	list_for_each_entry(dev, head, close_list) {
		netdev_for_each_tx_queue(dev, dev_deactivate_queue,
					 &noop_qdisc);
		if (dev_ingress_queue(dev))
			dev_deactivate_queue(dev, dev_ingress_queue(dev),
					     &noop_qdisc);

		dev_watchdog_down(dev);
	}

	/* Wait for outstanding qdisc-less dev_queue_xmit calls.
	 * This is avoided if all devices are in dismantle phase :
	 * Caller will call synchronize_net() for us
	 */
	synchronize_net();

	/* Wait for outstanding qdisc_run calls. */
	list_for_each_entry(dev, head, close_list) {
		while (some_qdisc_is_busy(dev))
<<<<<<< HEAD
			msleep(1);
=======
			yield();
		/* The new qdisc is assigned at this point so we can safely
		 * unwind stale skb lists and qdisc statistics
		 */
		netdev_for_each_tx_queue(dev, dev_qdisc_reset, NULL);
		if (dev_ingress_queue(dev))
			dev_qdisc_reset(dev, dev_ingress_queue(dev), NULL);
	}
>>>>>>> 42b96e19
}

void dev_deactivate(struct net_device *dev)
{
	LIST_HEAD(single);

	list_add(&dev->close_list, &single);
	dev_deactivate_many(&single);
	list_del(&single);
}
EXPORT_SYMBOL(dev_deactivate);

static void dev_init_scheduler_queue(struct net_device *dev,
				     struct netdev_queue *dev_queue,
				     void *_qdisc)
{
	struct Qdisc *qdisc = _qdisc;

	rcu_assign_pointer(dev_queue->qdisc, qdisc);
	dev_queue->qdisc_sleeping = qdisc;
}

void dev_init_scheduler(struct net_device *dev)
{
	dev->qdisc = &noop_qdisc;
	netdev_for_each_tx_queue(dev, dev_init_scheduler_queue, &noop_qdisc);
	if (dev_ingress_queue(dev))
		dev_init_scheduler_queue(dev, dev_ingress_queue(dev), &noop_qdisc);

	setup_timer(&dev->watchdog_timer, dev_watchdog, (unsigned long)dev);
}

static void shutdown_scheduler_queue(struct net_device *dev,
				     struct netdev_queue *dev_queue,
				     void *_qdisc_default)
{
	struct Qdisc *qdisc = dev_queue->qdisc_sleeping;
	struct Qdisc *qdisc_default = _qdisc_default;

	if (qdisc) {
		rcu_assign_pointer(dev_queue->qdisc, qdisc_default);
		dev_queue->qdisc_sleeping = qdisc_default;

		qdisc_destroy(qdisc);
	}
}

void dev_shutdown(struct net_device *dev)
{
	netdev_for_each_tx_queue(dev, shutdown_scheduler_queue, &noop_qdisc);
	if (dev_ingress_queue(dev))
		shutdown_scheduler_queue(dev, dev_ingress_queue(dev), &noop_qdisc);
	qdisc_destroy(dev->qdisc);
	dev->qdisc = &noop_qdisc;

	WARN_ON(timer_pending(&dev->watchdog_timer));
}

void psched_ratecfg_precompute(struct psched_ratecfg *r,
			       const struct tc_ratespec *conf,
			       u64 rate64)
{
	memset(r, 0, sizeof(*r));
	r->overhead = conf->overhead;
	r->rate_bytes_ps = max_t(u64, conf->rate, rate64);
	r->linklayer = (conf->linklayer & TC_LINKLAYER_MASK);
	r->mult = 1;
	/*
	 * The deal here is to replace a divide by a reciprocal one
	 * in fast path (a reciprocal divide is a multiply and a shift)
	 *
	 * Normal formula would be :
	 *  time_in_ns = (NSEC_PER_SEC * len) / rate_bps
	 *
	 * We compute mult/shift to use instead :
	 *  time_in_ns = (len * mult) >> shift;
	 *
	 * We try to get the highest possible mult value for accuracy,
	 * but have to make sure no overflows will ever happen.
	 */
	if (r->rate_bytes_ps > 0) {
		u64 factor = NSEC_PER_SEC;

		for (;;) {
			r->mult = div64_u64(factor, r->rate_bytes_ps);
			if (r->mult & (1U << 31) || factor & (1ULL << 63))
				break;
			factor <<= 1;
			r->shift++;
		}
	}
}
EXPORT_SYMBOL(psched_ratecfg_precompute);<|MERGE_RESOLUTION|>--- conflicted
+++ resolved
@@ -945,10 +945,7 @@
 	/* Wait for outstanding qdisc_run calls. */
 	list_for_each_entry(dev, head, close_list) {
 		while (some_qdisc_is_busy(dev))
-<<<<<<< HEAD
 			msleep(1);
-=======
-			yield();
 		/* The new qdisc is assigned at this point so we can safely
 		 * unwind stale skb lists and qdisc statistics
 		 */
@@ -956,7 +953,6 @@
 		if (dev_ingress_queue(dev))
 			dev_qdisc_reset(dev, dev_ingress_queue(dev), NULL);
 	}
->>>>>>> 42b96e19
 }
 
 void dev_deactivate(struct net_device *dev)
